#!/usr/bin/python
# -*- encoding: utf-8 -*-

# LIBRARIES
import torch
from torch.utils.data import DataLoader
from PIL import Image
import argparse
import random
import os
from tensorboardX import SummaryWriter
import numpy as np
# PERSONAL
# Models
from model.model_stages import BiSeNet
# Datasets
from datasets.cityscapes import CityScapes
from datasets.GTA5 import GTA5
# Utils
from utils.general import str2bool, load_ckpt
from utils.aug import ExtCompose, ExtToTensor, ExtRandomHorizontalFlip , ExtScale , ExtRandomCrop, ExtGaussianBlur, ExtColorJitter, ExtRandomCompose, ExtResize, ExtNormalize
from utils.fda import test_mbt
# Training
from training.simple_train import train
from training.single_layer_da_train import train_da
from training.fda_train import train_fda
# Evaluation
from eval import val

# GLOBAL VARIABLES
# Image mean of the Cityscapes dataset (used for normalization)
MEAN_ImageNet = torch.tensor([0.485, 0.456, 0.406])
STD_ImageNet = torch.tensor([0.229, 0.224, 0.225])
# Image mean of the Cityscapes dataset (used for normalization)
MEAN_CS = torch.tensor([104.00698793, 116.66876762, 122.67891434])
STD_CS = torch.tensor([1.0, 1.0, 1.0])

"""
  LAST TRAINING TRIALS:

  --dataset GTA5 --data_transformations 0 --batch_size 10 --learning_rate 0.01 --num_epochs 50 --save_model_path trained_models\test_print_features --resume False --comment test_print_features--mode train
  
  --mode train_da --dataset CROSS_DOMAIN --save_model_path trained_models\adv_single_layer_lam0.001_softmax_resumed --comment adv_single_layer_lam0.005_softmax --data_transformation 0 --batch_size 4 --learning_rate 0.002 --num_workers 4 --optimizer sgd --resume True --resume_model_path trained_models\avd_single_layer_lam0.005_softmax\best.pth

  & C:/Users/aless/Documents/Codice/AML_Semantic_DA/.venv/Scripts/python.exe c:/Users/aless/Documents/Codice/AML_Semantic_DA/main.py 
  --mode train --dataset CROSS_DOMAIN --save_model_path trained_models\bea_data_augm_test --comment bea_data_augm_test --data_transformation 2 --batch_size 5 --num_workers 4 --optimizer adam --crop_height 526 --crop_width 957

  & C:/Users/aless/Documents/Codice/AML_Semantic_DA/.venv/Scripts/python.exe c:/Users/aless/Documents/Codice/AML_Semantic_DA/main.py --dataset CROSS_DOMAIN --data_transformations 0 --batch_size 6 --learning_rate 0.01 --num_epochs 50 --save_model_path trained_models\norm_da --resume False --comment norm_da --mode train_da --num_workers 4 --optimizer sgd --d_lr 0.001
"""

"""
Used Training Commands:
    GTA5  :  main.py --dataset GTA5 --data_transformations 0 --batch_size 10 --learning_rate 0.01 --num_epochs 50 --save_model_path trained_models\test_norm_gta --resume False --comment test_norm --mode train --num_workers 4 --optimizer sgd
    CityScapes : main.py --dataset Cityscapes --data_transformations 0 --batch_size 10 --learning_rate 0.01 --num_epochs 50 --save_model_path trained_models\test_norm_city --resume False --comment test_norm --mode train --num_workers 4 --optimizer sgd
<<<<<<< HEAD
    Augm-1: main.py --dataset CROSS_DOMAIN --data_transformations 1 --batch_size 10 --learning_rate 0.01 --num_epochs 50 --save_model_path trained_models\test_augm1_gta --resume False --comment test_augm1 --mode train --num_workers 4 --optimizer sgd 
    Augm-2: main.py --dataset CROSS_DOMAIN --data_transformations 2 --batch_size 10 --learning_rate 0.01 --num_epochs 50 --save_model_path trained_models\test_augm2_gta --resume False --comment test_augm2 --mode train --num_workers 4 --optimizer sgd
=======
    Augm  : main.py --dataset CROSS_DOMAIN --data_transformations 2 --batch_size 10 --learning_rate 0.005 --num_epochs 50 --save_model_path trained_models\test_augm2_gta --resume False --comment test_augm2 --mode train --num_workers 4 --optimizer sgd
>>>>>>> e3934015
    DA    : main.py --dataset CROSS_DOMAIN --data_transformations 0 --batch_size 6 --learning_rate 0.01 --num_epochs 50 --save_model_path trained_models\norm_da --resume False --comment norm_da --mode train_da --num_workers 4 --optimizer sgd --d_lr 0.001
    FDA   : main.py --dataset CROSS_DOMAIN --data_transformations 0 --batch_size 5 --learning_rate 0.01 --num_epochs 50 --save_model_path trained_models\test_norm_fda --resume False --comment test_norm_fda --mode train_fda --num_workers 4 --optimizer sgd
    

    MBT  : main.py --mode test_mbt --dataset CROSS_DOMAIN
    Eval : main.py --mode test --dataset CROSS_DOMAIN --save_model_path trained_models\test_norm_fda --comment test_norm_fda --num_workers 4
"""

def parse_args():
    """Parse input arguments from command line"""
    parse = argparse.ArgumentParser()

    parse.add_argument('--mode',
                       dest='mode',
                       type=str,
                       default='train',
                       help='Select between simple training (train),'+
                            'training with Domain Adaptation (train_da),'+
                            'training with Fourier Domain Adaptation (train_fda),'+
                            'FDA adapted with Multi-band Transfer (test_mbt)'+
                            'or testing an already trained model (test)'
    )
    parse.add_argument('--backbone',
                       dest='backbone',
                       type=str,
                       default='STDCNet813',
                       help='Select the backbone to use for the model. Supported backbones: STDCNet813'
    )
    parse.add_argument('--pretrain_path',
                      dest='pretrain_path',
                      type=str,
                      default='pretrained_weights\STDCNet813M_73.91.tar',
                      help='Path to the pretrained weights of the backbone'
    )
    parse.add_argument('--use_conv_last',
                       dest='use_conv_last',
                       type=str2bool,
                       default=False,
                       help='Whether to use the last convolutional layer of the backbone'
    )
    parse.add_argument('--num_epochs',
                       type=int, 
                       default=50,
                       help='Number of epochs to train the model'
    )
    parse.add_argument('--epoch_start_i',
                       type=int,
                       default=0,
                       help='Start counting epochs from this number. Useful to resume training from a checkpoint'
    )
    parse.add_argument('--checkpoint_step',
                       type=int,
                       default=10,
                       help='How often (epochs) to save a checkpoint of the model'
    )
    parse.add_argument('--validation_step',
                       type=int,
                       default=5,
                       help='How often (epochs) to evaluate the model on the validation set to check its performance'
    )
    parse.add_argument('--crop_height',
                       type=int,
                       default=512,
                       help='Height of cropped/resized input image to model'
    )
    parse.add_argument('--crop_width',
                       type=int,
                       default=1024,
                       help='Width of cropped/resized input image to model'
    )
    parse.add_argument('--batch_size',
                       type=int,
                       default=5, #2
                       help='Number of images in each batch'
    )
    parse.add_argument('--learning_rate',
                        type=float,
                        default=0.001, #0.01
                        help='learning rate used during training to adjust the weights of the model'
    )
    parse.add_argument('--num_workers',
                       type=int,
                       default=4,
                       help='Number of threads used to load the data during training'
    )
    parse.add_argument('--num_classes',
                       type=int,
                       default=19,
                       help='Number of semantic classes to predict'
    )
    parse.add_argument('--cuda',
                       type=str,
                       default='0',
                       help='GPU id used for training'
    )
    parse.add_argument('--use_gpu',
                       type=bool,
                       default=True,
                       help='whether to user gpu for training'
    )
    parse.add_argument('--save_model_path',
                       type=str,
                       default='trained_models',
                       help='path to save the trained model'
    )
    parse.add_argument('--optimizer',
                       type=str,
                       default='adam',
                       help='optimizer to use for training (adam, sgd, rmsprop are supported)'
    )
    parse.add_argument('--loss',
                       type=str,
                       default='crossentropy',
                       help='loss function to use for training (crossentropy, dice are supported)'
    )
    parse.add_argument('--resume',
                       type=str2bool,
                       default=False,
                       help='Define if the model should be trained from scratch or from a checkpoint'
    )
    parse.add_argument('--resume_model_path',
                       type=str,
                       default='',
                       help='Define the path to the model that should be loaded for training. If void, the best model trained so far will be loaded'
    )
    parse.add_argument('--dataset',
                          type=str,
                          default='CROSS_DOMAIN',
                          help='CityScapes, GTA5 or CROSS_DOMAIN. Define on which dataset the model should be trained and evaluated.'
    )
    parse.add_argument('--comment',
                       type=str,
                       default='test_default',
                       help='Comment to add to the log and on tensorboard to identify the model'
    )
    parse.add_argument('--data_transformations',
                       type=int,
                       default=0,
                       help='Select transformations to be applied on the dataset images (0: no transformations, 1 : data augmentation)'
    )
    parse.add_argument('--beta',
                       type=float,
                       default=0.05,
                       help='Select beta for the Fourier Domain Adaptation'
    )
    parse.add_argument('--d_lr',
                       type=float,
                       default=0.001,
                       help='Select learning rate for the Domain Discriminator'
    )
    parse.add_argument('--fda_b1_path',
                        type=str,
                        default='trained_models\\test_norm_fda_0.01\\best.pth',
                        help='Path to the model trained with beta=0.01'
    )
    parse.add_argument('--fda_b2_path',
                        type=str,
                        default='trained_models\\test_norm_fda_0.05\\best.pth',
                        help='Path to the model trained with beta=0.05'
    )
    parse.add_argument('--fda_b3_path',
                        type=str,
                        default='trained_models\\test_norm_fda_0.09\\best.pth',
                        help='Path to the model trained with beta=0.09'
    )
    return parse.parse_args()

def main():

    # 1. Initialization
    args = parse_args()
    n_classes = args.num_classes
    args.dataset = args.dataset.upper()
    
    # 2. Data Transformations Selection
        
    """By default, the images are resized to 0.5 of their original size to reduce computational cost"""
    standard_transformations = ExtCompose([ExtScale(0.5,interpolation=Image.Resampling.BILINEAR), ExtToTensor(),ExtNormalize(mean=MEAN_ImageNet,std=STD_ImageNet)])
    """The Validation Set is also resized to 0.5 of its original size"""
    eval_transformations = standard_transformations

    match args.data_transformations:
        case 0:
            """
            No Data Augmentation
            - Images are resized to 0.5 of their original size to reduce computational cost
            - No extra transformations are applied to the dataset
            - For FDA, GTA5 images are resized to half the size of the Cityscapes images
            """
            transformations = standard_transformations
            target_transformations = standard_transformations
            
            
            if args.mode == 'train_fda' or args.mode == 'test_mbt':
                """FDA does not need Normalization before the Fourier Transform"""
                transformations = ExtCompose([ExtResize((512,1024)), ExtToTensor()])
                target_transformations = transformations
                eval_transformations = ExtCompose([ExtResize((512,1024)), ExtToTensor(),ExtNormalize(mean=MEAN_CS,std=torch.tensor([1.0,1.0,1.0]))])
            
            elif args.dataset == 'CROSS_DOMAIN':
                """DA needs the same size for the images of the source and target domain and Normalization with the mean and std of the ImageNet dataset"""
                transformations = ExtCompose([ExtResize((512,1024)), ExtToTensor(), ExtNormalize()])
                target_transformations = transformations
                eval_transformations = ExtCompose([ExtResize((512,1024)), ExtToTensor(),ExtNormalize()])
            
        case 1:
            """
            Feeble Data Augmentation -> 50% probability to be applied
            - Images from GTA5 are first enlarged and then cropped to the half of their original size
                1. To pay attention to the details of the images
                2. To reduce computational cost
            - Images are randomly flipped horizontally
            """
            transformations = ExtRandomCompose([
                ExtScale(random.choice([1,1.25,1.5,1.75,2]),interpolation=Image.Resampling.BILINEAR),
                ExtRandomCrop((512, 1024)),
                ExtRandomHorizontalFlip(),
                ExtToTensor(),
                ExtNormalize(mean=MEAN_ImageNet,std=STD_ImageNet)
                ],
                [ExtResize((512,1024)), ExtToTensor(),ExtNormalize(mean=MEAN_ImageNet,std=STD_ImageNet)])
            target_transformations = standard_transformations

        case 2:
            """
            Precise Data Augmentation -> 50% probability to be applied
            - Images from GTA5 are first enlarged and then cropped to the half of their original size
                1. To pay attention to the details of the images
                2. To reduce computational cost
            - Images are randomly flipped horizontally
            - Images are randomly blurred
            - Images are randomly color jittered
            """
            transformations = ExtRandomCompose([
                ExtScale(random.choice([1.25,1.5,1.75,2]),interpolation=Image.Resampling.BILINEAR),
                ExtRandomCrop((args.crop_height, args.crop_width)),
                ExtRandomHorizontalFlip(),
                ExtGaussianBlur(p=0.5, radius=1),
                ExtColorJitter(p=0.5, brightness=0.2, contrast=0.1, saturation=0.1, hue=0.2),
                ExtToTensor(),
                ExtNormalize(mean=MEAN_ImageNet,std=STD_ImageNet)],
                [ExtResize((512,1024)), ExtToTensor(),ExtNormalize(mean=MEAN_ImageNet,std=STD_ImageNet)])
            target_transformations = standard_transformations

            if args.mode == 'train_fda' or args.mode == 'test_mbt':
                transformations = ExtRandomCompose([
                    ExtScale(random.choice([1.25,1.5,1.75,2]),interpolation=Image.Resampling.BILINEAR),
                ExtRandomCrop((args.crop_height, args.crop_width)),
                ExtRandomHorizontalFlip(),
                ExtGaussianBlur(p=0.5, radius=1),
                ExtColorJitter(p=0.5, brightness=0.2, contrast=0.1, saturation=0.1, hue=0.2),
                ExtToTensor()], 
                )

    
    
    # 3. Datasets Selection
    if args.dataset == 'CITYSCAPES':
        print('training on CityScapes')
        train_dataset = CityScapes(split='train',transforms=transformations)
        val_dataset = CityScapes(split='val',transforms=eval_transformations)

    elif args.dataset == 'GTA5':
        print('training on GTA5')
        train_dataset = GTA5(root='dataset',split="train",transforms=transformations,labels_source='cityscapes')
        val_dataset = GTA5(root='dataset',split="eval",transforms=eval_transformations,labels_source='cityscapes')

    elif args.dataset == 'CROSS_DOMAIN':
        print('training on GTA and validating on Cityscapes')
        train_dataset = GTA5(root='dataset',transforms=transformations)
        target_dataset_train = CityScapes(split='train',transforms=target_transformations)
        val_dataset = CityScapes(split='val',transforms=eval_transformations)
    else:
        print('not supported dataset \n')
        return None
    
    # 4. Dataloaders Setup
    source_dataloader_train = DataLoader(train_dataset,
                    batch_size=args.batch_size,
                    shuffle=False,
                    num_workers=args.num_workers,
                    pin_memory=False,
                    drop_last=True)
    if args.dataset == 'CROSS_DOMAIN':
        target_dataloader_train = DataLoader(target_dataset_train,
                    batch_size=args.batch_size,
                    shuffle=False,
                    num_workers=args.num_workers,
                    pin_memory=False,
                    drop_last=True)
    dataloader_val = DataLoader(val_dataset,
                    batch_size=1,
                    shuffle=False,
                    num_workers=args.num_workers,
                    drop_last=False)
        
    # 5. Model Setup
    model = BiSeNet(backbone=args.backbone, n_classes=n_classes, pretrain_model=args.pretrain_path, use_conv_last=args.use_conv_last)

    # 6. GPU Parallelization
    if torch.cuda.is_available() and args.use_gpu:
        model = torch.nn.DataParallel(model).cuda()

    # 7. Optimizer Selection
    if args.optimizer == 'rmsprop':
        """
        Root Mean Square Propagation
        - Adapts learning rates based on moving average of squared gradients
        - Good for noisy or non-stationary objectives
        """
        optimizer = torch.optim.RMSprop(model.parameters(), args.learning_rate)
    elif args.optimizer == 'sgd':
        """
        Stochastic Gradient Descent
        - Fixed learning rate, requires manual tuning
        - Momentum can be added to accelerate gradients in the right direction
        - Weight decay can be added to regularize the weights
        """
        optimizer = torch.optim.SGD(model.parameters(), args.learning_rate, momentum=0.9, weight_decay=1e-4)
    elif args.optimizer == 'adam':
        """
        Adaptive Moment Estimation
        - Computes adaptive learning rates for each parameter
        - Incorporates momentum to escape local minima
        - Well suited for problems with large datasets and parameters
        """
        optimizer = torch.optim.Adam(model.parameters(), args.learning_rate)
    else:
        print('not supported optimizer \n')
        return None

    # 8. Comment for Tensorboard
    if args.comment == '':
        args.comment = "_{}_{}_{}_{}".format(args.mode,args.dataset,args.batch_size,args.learning_rate)

    # 9. Path to Pretrained Weights
    if os.name == 'nt':
        args.pretrain_path = args.pretrain_path.replace('\\','/')

    # 10. Start Training or Evaluation
    match args.mode:
        case 'train':
            # 10.1. Simple Training on Source Dataset
            train(args, model, optimizer, source_dataloader_train, dataloader_val, comment=args.comment)
        case 'train_da':
            # 10.2. Training with Domain Adaptation
            train_da(args, model, optimizer, source_dataloader_train, target_dataloader_train, dataloader_val, comment=args.comment,d_lr=args.d_lr)
        case 'train_fda':
            # 10.3. Training with Fourier Domain Adaptation
            train_fda(args, model, optimizer, source_dataloader_train, target_dataloader_train, dataloader_val, comment=args.comment,beta=args.beta)
        case 'test_mbt':
            # 10.4. Testing the already trained FDA models using Multi-band Transfer
            test_mbt(args, dataloader_val, comment=args.comment, path_b1=args.fda_b1_path, path_b2=args.fda_b2_path, path_b3=args.fda_b3_path)
        case 'test':
            # 10.4. Load the trained model and evaluate it on the Validation Set
            try:
                load_ckpt(args, model=model)
                print('successfully resume model from %s' % args.resume_model_path)
            except Exception as e:
                print(e)
                print('resume failed, try again')
                return None
            
            writer = SummaryWriter(comment=args.comment)
            val(args, model, dataloader_val,writer=writer,epoch=0,step=0)
        case _:
            print('not supported mode \n')
            return None

if __name__ == "__main__":
    main()<|MERGE_RESOLUTION|>--- conflicted
+++ resolved
@@ -52,12 +52,8 @@
 Used Training Commands:
     GTA5  :  main.py --dataset GTA5 --data_transformations 0 --batch_size 10 --learning_rate 0.01 --num_epochs 50 --save_model_path trained_models\test_norm_gta --resume False --comment test_norm --mode train --num_workers 4 --optimizer sgd
     CityScapes : main.py --dataset Cityscapes --data_transformations 0 --batch_size 10 --learning_rate 0.01 --num_epochs 50 --save_model_path trained_models\test_norm_city --resume False --comment test_norm --mode train --num_workers 4 --optimizer sgd
-<<<<<<< HEAD
     Augm-1: main.py --dataset CROSS_DOMAIN --data_transformations 1 --batch_size 10 --learning_rate 0.01 --num_epochs 50 --save_model_path trained_models\test_augm1_gta --resume False --comment test_augm1 --mode train --num_workers 4 --optimizer sgd 
     Augm-2: main.py --dataset CROSS_DOMAIN --data_transformations 2 --batch_size 10 --learning_rate 0.01 --num_epochs 50 --save_model_path trained_models\test_augm2_gta --resume False --comment test_augm2 --mode train --num_workers 4 --optimizer sgd
-=======
-    Augm  : main.py --dataset CROSS_DOMAIN --data_transformations 2 --batch_size 10 --learning_rate 0.005 --num_epochs 50 --save_model_path trained_models\test_augm2_gta --resume False --comment test_augm2 --mode train --num_workers 4 --optimizer sgd
->>>>>>> e3934015
     DA    : main.py --dataset CROSS_DOMAIN --data_transformations 0 --batch_size 6 --learning_rate 0.01 --num_epochs 50 --save_model_path trained_models\norm_da --resume False --comment norm_da --mode train_da --num_workers 4 --optimizer sgd --d_lr 0.001
     FDA   : main.py --dataset CROSS_DOMAIN --data_transformations 0 --batch_size 5 --learning_rate 0.01 --num_epochs 50 --save_model_path trained_models\test_norm_fda --resume False --comment test_norm_fda --mode train_fda --num_workers 4 --optimizer sgd
     
